/*
 * Copyright 2013-2017 the original author or authors.
 *
 * Licensed under the Apache License, Version 2.0 (the "License");
 * you may not use this file except in compliance with the License.
 * You may obtain a copy of the License at
 *
 *      http://www.apache.org/licenses/LICENSE-2.0
 *
 * Unless required by applicable law or agreed to in writing, software
 * distributed under the License is distributed on an "AS IS" BASIS,
 * WITHOUT WARRANTIES OR CONDITIONS OF ANY KIND, either express or implied.
 * See the License for the specific language governing permissions and
 * limitations under the License.
 */
package org.springframework.cloud.bootstrap.encrypt;

import java.util.Collections;
import java.util.Map;

import org.junit.Test;

import org.springframework.boot.test.util.TestPropertyValues;
import org.springframework.boot.test.util.TestPropertyValues.Type;
import org.springframework.context.ApplicationContext;
import org.springframework.context.ConfigurableApplicationContext;
import org.springframework.context.annotation.AnnotationConfigApplicationContext;
import org.springframework.core.env.CompositePropertySource;
import org.springframework.core.env.Environment;
import org.springframework.core.env.MapPropertySource;
import org.springframework.core.env.MutablePropertySources;
import org.springframework.core.env.PropertySource;
import org.springframework.security.crypto.encrypt.Encryptors;
import org.springframework.security.crypto.encrypt.TextEncryptor;

import static org.hamcrest.Matchers.is;
import static org.junit.Assert.assertEquals;
import static org.junit.Assert.assertThat;
import static org.mockito.ArgumentMatchers.anyString;
import static org.mockito.Mockito.mock;
import static org.mockito.Mockito.verify;
import static org.mockito.Mockito.verifyNoMoreInteractions;
import static org.mockito.Mockito.when;
import static org.springframework.cloud.bootstrap.encrypt.EnvironmentDecryptApplicationInitializer.DECRYPTED_PROPERTY_SOURCE_NAME;

/**
 * @author Dave Syer
 * @author Biju Kunjummen
 */
public class EnvironmentDecryptApplicationInitializerTests {

	private EnvironmentDecryptApplicationInitializer listener = new EnvironmentDecryptApplicationInitializer(
			Encryptors.noOpText());

	@Test
	public void decryptCipherKey() {
		ConfigurableApplicationContext context = new AnnotationConfigApplicationContext();
		TestPropertyValues.of("foo: {cipher}bar").applyTo(context);
		this.listener.initialize(context);
		assertEquals("bar", context.getEnvironment().getProperty("foo"));
	}

	@Test
	public void relaxedBinding() {
		ConfigurableApplicationContext context = new AnnotationConfigApplicationContext();
		TestPropertyValues.of("FOO_TEXT: {cipher}bar").applyTo(context.getEnvironment(),
				TestPropertyValues.Type.SYSTEM_ENVIRONMENT);
		this.listener.initialize(context);
		assertEquals("bar", context.getEnvironment().getProperty("foo.text"));
	}

	@Test
	public void propertySourcesOrderedCorrectly() {
		ConfigurableApplicationContext context = new AnnotationConfigApplicationContext();
		TestPropertyValues.of("foo: {cipher}bar").applyTo(context);
		context.getEnvironment().getPropertySources()
				.addFirst(new MapPropertySource("test_override",
						Collections.<String, Object>singletonMap("foo", "{cipher}spam")));
		this.listener.initialize(context);
		assertEquals("spam", context.getEnvironment().getProperty("foo"));
	}

	@Test
	public void propertySourcesOrderedCorrectlyWithUnencryptedOverrides() {
		ConfigurableApplicationContext context = new AnnotationConfigApplicationContext();
		TestPropertyValues.of("foo: {cipher}bar").applyTo(context);
		context.getEnvironment().getPropertySources()
				.addFirst(new MapPropertySource("test_override",
						Collections.<String, Object>singletonMap("foo", "spam")));
		this.listener.initialize(context);
		assertEquals("spam", context.getEnvironment().getProperty("foo"));
	}

	@Test(expected = IllegalStateException.class)
	public void errorOnDecrypt() {
		this.listener = new EnvironmentDecryptApplicationInitializer(
				Encryptors.text("deadbeef", "AFFE37"));
		ConfigurableApplicationContext context = new AnnotationConfigApplicationContext();
		TestPropertyValues.of("foo: {cipher}bar").applyTo(context);
		this.listener.initialize(context);
		assertEquals("bar", context.getEnvironment().getProperty("foo"));
	}

	@Test
	public void errorOnDecryptWithEmpty() {
		this.listener = new EnvironmentDecryptApplicationInitializer(
				Encryptors.text("deadbeef", "AFFE37"));
		this.listener.setFailOnError(false);
		ConfigurableApplicationContext context = new AnnotationConfigApplicationContext();
		TestPropertyValues.of("foo: {cipher}bar").applyTo(context);
		this.listener.initialize(context);
		// Empty is safest fallback for undecryptable cipher
		assertEquals("", context.getEnvironment().getProperty("foo"));
	}

	@Test
	@SuppressWarnings("unchecked")
	public void indexedPropertiesCopied() {
		ConfigurableApplicationContext context = new AnnotationConfigApplicationContext();
		// tests that collections in another property source don't get copied into
		// "decrypted" property source
		TestPropertyValues
				.of("yours[0].someValue: yourFoo", "yours[1].someValue: yourBar")
				.applyTo(context);

		// collection with some encrypted keys and some not encrypted
		TestPropertyValues
				.of("mine[0].someValue: Foo", "mine[0].someKey: {cipher}Foo0",
						"mine[1].someValue: Bar", "mine[1].someKey: {cipher}Bar1",
						"nonindexed: nonindexval")
				.applyTo(context.getEnvironment(), Type.MAP, "combinedTest");
		this.listener.initialize(context);

		assertEquals("Foo", context.getEnvironment().getProperty("mine[0].someValue"));
		assertEquals("Foo0", context.getEnvironment().getProperty("mine[0].someKey"));
		assertEquals("Bar", context.getEnvironment().getProperty("mine[1].someValue"));
		assertEquals("Bar1", context.getEnvironment().getProperty("mine[1].someKey"));
		assertEquals("yourFoo",
				context.getEnvironment().getProperty("yours[0].someValue"));
		assertEquals("yourBar",
				context.getEnvironment().getProperty("yours[1].someValue"));

		MutablePropertySources propertySources = context.getEnvironment()
				.getPropertySources();
		PropertySource<Map<?, ?>> decrypted = (PropertySource<Map<?, ?>>) propertySources
				.get(DECRYPTED_PROPERTY_SOURCE_NAME);
		assertThat("decrypted property source had wrong size",
				decrypted.getSource().size(), is(4));
	}

	@Test
	public void testDecryptNonStandardParent() {
		ConfigurableApplicationContext ctx = new AnnotationConfigApplicationContext();
		EnvironmentDecryptApplicationInitializer initializer = new EnvironmentDecryptApplicationInitializer(
				Encryptors.noOpText());

		TestPropertyValues.of("key:{cipher}value").applyTo(ctx);

		ApplicationContext ctxParent = mock(ApplicationContext.class);
		when(ctxParent.getEnvironment()).thenReturn(mock(Environment.class));

		ctx.setParent(ctxParent);

		initializer.initialize(ctx);

		assertEquals("value", ctx.getEnvironment().getProperty("key"));
	}

	@Test
<<<<<<< HEAD
	public void testDecryptCompositePropertySource() {
		String expected = "always";
		TextEncryptor textEncryptor = mock(TextEncryptor.class);
		when(textEncryptor.decrypt(anyString())).thenReturn(expected);

		ConfigurableApplicationContext ctx = new AnnotationConfigApplicationContext();
		EnvironmentDecryptApplicationInitializer initializer = new EnvironmentDecryptApplicationInitializer(
				textEncryptor);

		MapPropertySource source = new MapPropertySource("nobody",
				Collections.singletonMap("key", "{cipher}value"));
		CompositePropertySource cps = mock(CompositePropertySource.class);
		when(cps.getPropertyNames()).thenReturn(source.getPropertyNames());
		when(cps.getPropertySources()).thenReturn(Collections.singleton(source));
		ctx.getEnvironment().getPropertySources().addLast(cps);

		initializer.initialize(ctx);
		assertEquals(expected, ctx.getEnvironment().getProperty("key"));
	}
=======
	public void testOnlyDecryptIfNotOverridden() {
		ConfigurableApplicationContext context = new AnnotationConfigApplicationContext();
		TextEncryptor encryptor = mock(TextEncryptor.class);
		when(encryptor.decrypt("bar2")).thenReturn("bar2");
		EnvironmentDecryptApplicationInitializer initializer = new EnvironmentDecryptApplicationInitializer(
				encryptor);
		TestPropertyValues.of("foo: {cipher}bar", "foo2: {cipher}bar2").applyTo(context);
		context.getEnvironment().getPropertySources()
				.addFirst(new MapPropertySource("test_override",
						Collections.<String, Object>singletonMap("foo", "spam")));
		initializer.initialize(context);
		assertEquals("spam", context.getEnvironment().getProperty("foo"));
		assertEquals("bar2", context.getEnvironment().getProperty("foo2"));
		verify(encryptor).decrypt("bar2");
		verifyNoMoreInteractions(encryptor);
	}

>>>>>>> 59798f52
}<|MERGE_RESOLUTION|>--- conflicted
+++ resolved
@@ -167,7 +167,6 @@
 	}
 
 	@Test
-<<<<<<< HEAD
 	public void testDecryptCompositePropertySource() {
 		String expected = "always";
 		TextEncryptor textEncryptor = mock(TextEncryptor.class);
@@ -187,7 +186,8 @@
 		initializer.initialize(ctx);
 		assertEquals(expected, ctx.getEnvironment().getProperty("key"));
 	}
-=======
+
+	@Test
 	public void testOnlyDecryptIfNotOverridden() {
 		ConfigurableApplicationContext context = new AnnotationConfigApplicationContext();
 		TextEncryptor encryptor = mock(TextEncryptor.class);
@@ -204,6 +204,4 @@
 		verify(encryptor).decrypt("bar2");
 		verifyNoMoreInteractions(encryptor);
 	}
-
->>>>>>> 59798f52
 }